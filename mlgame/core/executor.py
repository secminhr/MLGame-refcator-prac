--- conflicted
+++ resolved
@@ -461,23 +461,12 @@
                 if game_data['type'] == 'game_progress':
                     # print(game_data)
                     if game_data['data']['frame'] % self._progress_frame_frequency == 0:
-<<<<<<< HEAD
-                        self.save_json_and_init(os.path.join(self._progress_folder, self._filename.format(
-                            (math.ceil(game_data['data'][
-                                           'frame'] / self._progress_frame_frequency) - 1) * self._progress_frame_frequency)))
-                    self._progress_data.append(game_data['data'])
-            else:
-                if self._progress_data != []:
-                    self.save_json_and_init(os.path.join(self._progress_folder, self._filename.format(
-                        (math.ceil(self._progress_data[-1][
-                                       'frame'] / self._progress_frame_frequency) - 1) * self._progress_frame_frequency)))
-=======
                         self.save_json_and_init(os.path.join(self._progress_folder, self._filename.format(progress_count:=progress_count+1)))
                     self._progress_data.append(game_data['data'])
             else:
                 if self._progress_data != []:
                     self.save_json_and_init(os.path.join(self._progress_folder, self._filename.format(progress_count:=progress_count+1)))
->>>>>>> fae9d186
+
         except Exception as e:
             # exception = TransitionProcessError(self._proc_name, traceback.format_exc())
             self._comm_manager.send_exception(f"exception on {self._proc_name}")
