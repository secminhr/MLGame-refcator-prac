"""
The loop executor for running games and ml client
"""

import importlib
import time
import traceback
import sys

import pygame.key

from .gamedev.game_interface import PaiaGame
from .utils.enum import KEYS
from .view.view import PygameView
from .communication import GameCommManager, MLCommManager
from .exceptions import GameProcessError, MLProcessError
from .gamedev.generic import quit_or_esc
from .recorder import get_recorder
import pandas as pd


class GameManualModeExecutor:
    """
    The loop executor for the game process running in manual mode
    """

    def __init__(self, execution_cmd, game_cls, ml_names):
        self._execution_cmd = execution_cmd
        self._game_cls = game_cls
        self._ml_names = ml_names
        self._frame_interval = 1 / self._execution_cmd.fps
        self._fps = self._execution_cmd.fps
        self._recorder = get_recorder(execution_cmd, ml_names)

    def start(self):
        """
        Start the loop for running the game
        """
        try:
            self._loop()
        except Exception:
            raise GameProcessError("game", traceback.format_exc())

    def _loop(self):
        """
        The main loop for running the game
        """
        game = self._game_cls(*self._execution_cmd.game_params)
        assert isinstance(game, PaiaGame), "Game " + str(game) + " should implement a abstract class : PaiaGame"

        scene_init_info_dict = game.get_scene_init_data()
        game_view = PygameView(scene_init_info_dict)
        while not quit_or_esc():
            scene_info_dict = game.game_to_player_data()
            time.sleep(self._frame_interval)
            # pygame.time.Clock().tick_busy_loop(self._fps)
            cmd_dict = game.get_keyboard_command()
            self._recorder.record(scene_info_dict, cmd_dict)

            result = game.update(cmd_dict)
            view_data = game.get_scene_progress_data()

            game_view.draw(view_data)

            if result == "RESET" or result == "QUIT":
                scene_info_dict = game.game_to_player_data()
                self._recorder.record(scene_info_dict, {})
                self._recorder.flush_to_file()
                # print(json.dumps(game.get_game_result(), indent=2))
                attachments = game.get_game_result()['attachment']
<<<<<<< HEAD
                pd.set_option('display.max_columns', None)
                pd.set_option('display.width', None)
                pd.set_option('max_colwidth', None)
                print(pd.DataFrame(attachments).to_markdown())
=======
                df = pd.DataFrame(attachments)
                print(df.to_string())
>>>>>>> 0804e772
                if self._execution_cmd.one_shot_mode or result == "QUIT":
                    break
                game_view.reset()
                game.reset()


class GameMLModeExecutorProperty:
    """
    The data class that helps build `GameMLModeExecutor`
    """

    def __init__(self, proc_name, execution_cmd, game_cls, ml_names):
        """
        Constructor

        @param proc_name The name of the process
        @param execution_cmd A `ExecutionCommand` object that contains execution config
        @param game_cls The class of the game to be executed
        @param ml_names The name of all ml clients
        """
        self.proc_name = proc_name
        self.execution_cmd = execution_cmd
        self.game_cls = game_cls
        self.ml_names = ml_names
        self.comm_manager = GameCommManager()




class GameMLModeExecutor:
    """
    The loop executor for the game process running in ml mode
    """

    def __init__(self, propty: GameMLModeExecutorProperty):
        self._proc_name = propty.proc_name
        self._execution_cmd = propty.execution_cmd
        self._game_cls = propty.game_cls
        self._ml_names = propty.ml_names
        self._comm_manager = propty.comm_manager

        # Get the active ml names from the created ml processes
        self._active_ml_names = list(self._comm_manager.get_ml_names())
        self._dead_ml_names = []
        self._ml_execution_time = 1 / self._execution_cmd.fps
        self._fps = self._execution_cmd.fps
        self._ml_delayed_frames = {}
        for name in self._active_ml_names:
            self._ml_delayed_frames[name] = 0
        self._recorder = get_recorder(self._execution_cmd, self._ml_names)
        self._frame_count = 0

    def start(self):
        """
        Start the loop for the game process
        """
        try:
            self._loop()
        except MLProcessError:
            # This exception wil be raised when invoking `GameCommManager.recv_from_ml()`
            # and receive `MLProcessError` object from it
            raise
        except Exception:
            raise GameProcessError(self._proc_name, traceback.format_exc())

    def _loop(self):
        """
        The loop for sending scene information to the ml process, received the command
        sent from the ml process, and pass command to the game for execution.
        """
        game = self._game_cls(*self._execution_cmd.game_params)
        assert isinstance(game, PaiaGame), "Game " + str(game) + " should implement a abstract class : PaiaGame"
        scene_init_info_dict = game.get_scene_init_data()
        game_view = PygameView(scene_init_info_dict)
        self._wait_all_ml_ready()
        while not quit_or_esc():
            scene_info_dict = game.game_to_player_data()
            keyboard_info = []
            pressed_keys = pygame.key.get_pressed()
            if True in pressed_keys:
                for k in KEYS:
                    if pressed_keys[k]:
                        keyboard_info.append(k)

            cmd_dict = self._make_ml_execute(scene_info_dict, keyboard_info)
            self._recorder.record(scene_info_dict, cmd_dict)

            result = game.update(cmd_dict)
            self._frame_count += 1
            view_data = game.get_scene_progress_data()
            # TODO add a flag to determine if draw the screen
            game_view.draw(view_data)

            if len(self._active_ml_names) == 0:
                raise MLProcessError(self._proc_name,
                                     "The process {} exit because all ml processes has exited.".
                                     format(self._proc_name))

            # Do reset stuff
            if result == "RESET" or result == "QUIT":
                scene_info_dict = game.game_to_player_data()
                # send to ml_clients and don't parse any command , while client reset ,
                # self._wait_all_ml_ready() will works and not blocks the process
                for ml_name in self._active_ml_names:
                    self._comm_manager.send_to_ml((scene_info_dict[ml_name],[]), ml_name)
                # TODO check what happen when bigfile is saved
                time.sleep(0.1)
                self._recorder.record(scene_info_dict, {})
                self._recorder.flush_to_file()
                # print(json.dumps(game.get_game_result(), indent=2))
                attachments = game.get_game_result()['attachment']
<<<<<<< HEAD
                print(pd.DataFrame(attachments).to_string())

=======
                df = pd.DataFrame(attachments)
                print(df.to_string())
>>>>>>> 0804e772
                if self._execution_cmd.one_shot_mode or result == "QUIT":
                    break

                game.reset()
                game_view.reset()

                self._frame_count = 0
                # TODO think more
                for name in self._active_ml_names:
                    self._ml_delayed_frames[name] = 0
                self._wait_all_ml_ready()

    def _wait_all_ml_ready(self):
        """
        Wait until receiving "READY" commands from all ml processes
        """
        # Wait the ready command one by one
        for ml_name in self._active_ml_names:
            recv = self._comm_manager.recv_from_ml(ml_name)
            if isinstance(recv, MLProcessError):
                print(recv.message)
                self._dead_ml_names.append(ml_name)
                self._active_ml_names.remove(ml_name)
                continue
            while recv != "READY":
                recv = self._comm_manager.recv_from_ml(ml_name)

    def _make_ml_execute(self, scene_info_dict, keyboard_info) -> dict:
        """
        Send the scene information to all ml processes and wait for commands

        @return A dict of the recevied command from the ml clients
                If the client didn't send the command, it will be `None`.
        """
        try:
            for ml_name in self._active_ml_names:
                self._comm_manager.send_to_ml((scene_info_dict[ml_name], keyboard_info), ml_name)
        except KeyError as e:
            raise KeyError(
                "The game doesn't provide scene information "
                f"for the client '{ml_name}'")

        time.sleep(self._ml_execution_time)
        response_dict = self._comm_manager.recv_from_all_ml()

        cmd_dict = {}
        for ml_name in self._active_ml_names[:]:
            cmd_received = response_dict[ml_name]
            if isinstance(cmd_received, MLProcessError):
                print(cmd_received.message)
                self._dead_ml_names.append(ml_name)
                self._active_ml_names.remove(ml_name)
            elif isinstance(cmd_received, dict):
                self._check_delay(ml_name, cmd_received["frame"])
                cmd_dict[ml_name] = cmd_received["command"]
            else:
                cmd_dict[ml_name] = None

        for ml_name in self._dead_ml_names:
            cmd_dict[ml_name] = None

        return cmd_dict

    def _check_delay(self, ml_name, cmd_frame):
        """
        Check if the timestamp of the received command is delayed
        """
        delayed_frame = self._frame_count - cmd_frame
        if delayed_frame > self._ml_delayed_frames[ml_name]:
            self._ml_delayed_frames[ml_name] = delayed_frame
            print("The client '{}' delayed {} frame(s)".format(ml_name, delayed_frame))


class MLExecutorProperty:
    """
    The data class that helps build `MLExecutor`
    """

    def __init__(self, name, target_module, init_args=(), init_kwargs={}):
        """
        Constructor

        @param target_module The full name of the module to be executed in the process.
               The module must have `ml_loop` function.
        @param name The name of the ml process
        @param init_args The positional arguments to be passed to the `MLPlay.__init__()`
        @param init_kwargs The keyword arguments to be passed to the `MLPlay.__init__()`
        """
        self.name = name
        self.target_module = target_module
        self.init_args = init_args
        self.init_kwargs = init_kwargs
        self.comm_manager = MLCommManager(name)


class MLExecutor:
    """
    The loop executor for the machine learning process
    """

    def __init__(self, propty: MLExecutorProperty):
        self._name = propty.name
        self._target_module = propty.target_module
        self._init_args = propty.init_args
        self._init_kwargs = propty.init_kwargs
        self._comm_manager = propty.comm_manager
        self._frame_count = 0

    def start(self):
        """
        Start the loop for the machine learning process
        """
        self._comm_manager.start_recv_obj_thread()

        try:
            self._loop()
        except Exception:
            # TODO handle syntax error
            exception = MLProcessError(self._name,
                                       "The process '{}' is exited by itself. {}"
                                       .format(self._name, traceback.format_exc()))
            self._comm_manager.send_to_game(exception)
            sys.exit()

        # except SystemExit:  # Catch the exception made by 'sys.exit()'
        #    exception = MLProcessError(self._name,
        #                               "The process '{}' is exited by itself. {}"
        #                               .format(self._name, traceback.format_exc()))
        #    self._comm_manager.send_to_game(exception)

    def _loop(self):
        """
        The loop for receiving scene information from the game, make ml class execute,
        and send the command back to the game.
        """
        ml_module = importlib.import_module(self._target_module, __package__)
        ml = ml_module.MLPlay(*self._init_args, **self._init_kwargs)

        self._ml_ready()
        while True:
            scene_info, keyboard_info = self._comm_manager.recv_from_game()
            if scene_info is None:
                # game over
                break
            # assert keyboard_info == "1"
            command = ml.update(scene_info, keyboard_info)
            if scene_info["status"] != "GAME_ALIVE" or command == "RESET":
                command = "RESET"
                ml.reset()
                self._frame_count = 0
                self._ml_ready()
                continue

            if command is not None:
                self._comm_manager.send_to_game({
                    "frame": self._frame_count,
                    "command": command
                })

            self._frame_count += 1

        # Stop the client of the crosslang module
        if self._target_module == "mlgame.crosslang.ml_play":
            ml.stop_client()

    def _ml_ready(self):
        """
        Send a "READY" command to the game process
        """
        self._comm_manager.send_to_game("READY")<|MERGE_RESOLUTION|>--- conflicted
+++ resolved
@@ -68,15 +68,8 @@
                 self._recorder.flush_to_file()
                 # print(json.dumps(game.get_game_result(), indent=2))
                 attachments = game.get_game_result()['attachment']
-<<<<<<< HEAD
-                pd.set_option('display.max_columns', None)
-                pd.set_option('display.width', None)
-                pd.set_option('max_colwidth', None)
-                print(pd.DataFrame(attachments).to_markdown())
-=======
-                df = pd.DataFrame(attachments)
-                print(df.to_string())
->>>>>>> 0804e772
+                print(pd.DataFrame(attachments).to_string())
+
                 if self._execution_cmd.one_shot_mode or result == "QUIT":
                     break
                 game_view.reset()
@@ -102,8 +95,6 @@
         self.game_cls = game_cls
         self.ml_names = ml_names
         self.comm_manager = GameCommManager()
-
-
 
 
 class GameMLModeExecutor:
@@ -181,20 +172,15 @@
                 # send to ml_clients and don't parse any command , while client reset ,
                 # self._wait_all_ml_ready() will works and not blocks the process
                 for ml_name in self._active_ml_names:
-                    self._comm_manager.send_to_ml((scene_info_dict[ml_name],[]), ml_name)
+                    self._comm_manager.send_to_ml((scene_info_dict[ml_name], []), ml_name)
                 # TODO check what happen when bigfile is saved
                 time.sleep(0.1)
                 self._recorder.record(scene_info_dict, {})
                 self._recorder.flush_to_file()
                 # print(json.dumps(game.get_game_result(), indent=2))
                 attachments = game.get_game_result()['attachment']
-<<<<<<< HEAD
                 print(pd.DataFrame(attachments).to_string())
 
-=======
-                df = pd.DataFrame(attachments)
-                print(df.to_string())
->>>>>>> 0804e772
                 if self._execution_cmd.one_shot_mode or result == "QUIT":
                     break
 
