--- conflicted
+++ resolved
@@ -28,14 +28,17 @@
 
 
 @lru_cache
-def transfer_hex_to_rgb(hex_str):
+def transfer_hex_to_rgb(hex_str: str) -> tuple:
     h = hex_str.lstrip('#')
     return tuple(int(h[i:i + 2], 16) for i in (0, 2, 4))
 
 
 @lru_cache
-def transfer_hex_to_rgba(hex_str):
-    h = hex_str.lstrip('#')
+def transfer_hex_to_rgba(hex_str: str) -> tuple:
+    temp_str = str(hex_str)
+    if len(hex_str) == 7:
+        temp_str += "FF"
+    h = temp_str.lstrip('#')
     return tuple(int(h[i:i + 2], 16) for i in (0, 2, 4, 6))
 
 
@@ -75,8 +78,12 @@
     def get_keyboard_info(self) -> list:
         return []
 
-    def save_image(self, img_path:os.path.abspath):
-        pass
+    @abc.abstractmethod
+    def save_image(self, img_path: os.path.abspath):
+        pass
+
+    def is_paused(self):
+        return False
 
 
 class DummyPygameView(PygameViewInterface):
@@ -97,6 +104,8 @@
 class PygameView(PygameViewInterface):
     def __init__(self, game_info: dict):
         super().__init__(game_info)
+        self._pause_state = False
+        self._last_pause_btn_clicked_time = None
         pygame.display.init()
         pygame.font.init()
 
@@ -148,8 +157,10 @@
         self.screen.fill(self.background_color)
         self.adjust_pygame_screen()
         if "view_center_coordinate" in object_information["game_sys_info"]:
-            self.origin_bias_point = [object_information["game_sys_info"]["view_center_coordinate"][0],
-                                      object_information["game_sys_info"]["view_center_coordinate"][1]]
+            self.origin_bias_point = [
+                object_information["game_sys_info"]["view_center_coordinate"][0],
+                object_information["game_sys_info"]["view_center_coordinate"][1]
+            ]
             self.bias_point[0] = self.origin_bias_point[0] + self.bias_point_var[0]
             self.bias_point[1] = self.origin_bias_point[1] + self.bias_point_var[1]
         for game_object in object_information["background"]:
@@ -160,8 +171,9 @@
         if self._toggle_on:
             for game_object in object_information["toggle_with_bias"]:
                 # let object could be shifted
-                self.draw_game_obj_according_type_with_bias(game_object, self.bias_point[0], self.bias_point[1],
-                                                            self.scale)
+                self.draw_game_obj_according_type_with_bias(
+                    game_object, self.bias_point[0], self.bias_point[1], self.scale
+                )
             for game_object in object_information["toggle"]:
                 self.draw_game_obj_according_type(game_object)
         for game_object in object_information["foreground"]:
@@ -175,47 +187,57 @@
 
     def draw_game_obj_according_type(self, game_object, scale=1):
         if game_object[TYPE] == IMAGE:
-            self.draw_image(game_object["image_id"], game_object["x"], game_object["y"],
-                            game_object["width"], game_object["height"], game_object["angle"], scale)
+            self.draw_image(
+                game_object["image_id"], game_object["x"], game_object["y"],
+                game_object["width"], game_object["height"], game_object["angle"], scale)
 
         elif game_object[TYPE] == RECTANGLE:
-            self.draw_rect(game_object["x"], game_object["y"], game_object["width"], game_object["height"],
-                           transfer_hex_to_rgb(game_object[COLOR]), scale)
+            self.draw_rect(
+                game_object["x"], game_object["y"], game_object["width"], game_object["height"],
+                transfer_hex_to_rgba(game_object[COLOR]), scale)
 
         elif game_object[TYPE] == POLYGON:
-            self.draw_polygon(game_object["points"], transfer_hex_to_rgb(game_object[COLOR]), scale)
+            self.draw_polygon(
+                game_object["points"], transfer_hex_to_rgba(game_object[COLOR]), scale)
 
         elif game_object[TYPE] == TEXT:
-            self.draw_text(game_object["content"], game_object["font-style"],
-                           game_object["x"], game_object["y"], transfer_hex_to_rgb(game_object[COLOR]), scale)
+            self.draw_text(
+                game_object["content"], game_object["font-style"],
+                game_object["x"], game_object["y"], transfer_hex_to_rgba(game_object[COLOR]), scale)
         elif game_object[TYPE] == LINE:
-            self.draw_line(game_object["x1"], game_object["y1"], game_object["x2"], game_object["y2"],
-                           game_object["width"], game_object[COLOR], scale)
+            self.draw_line(
+                game_object["x1"], game_object["y1"], game_object["x2"], game_object["y2"],
+                game_object["width"], transfer_hex_to_rgba(game_object[COLOR]), scale)
         else:
             pass
 
     def draw_game_obj_according_type_with_bias(self, game_object, bias_x, bias_y, scale=1):
         if game_object[TYPE] == IMAGE:
-            self.draw_image(game_object["image_id"], game_object["x"] + bias_x, game_object["y"] + bias_y,
-                            game_object["width"], game_object["height"], game_object["angle"], scale)
+            self.draw_image(
+                game_object["image_id"], game_object["x"] + bias_x, game_object["y"] + bias_y,
+                game_object["width"], game_object["height"], game_object["angle"], scale)
 
         elif game_object[TYPE] == RECTANGLE:
-            self.draw_rect(game_object["x"] + bias_x, game_object["y"] + bias_y, game_object["width"],
-                           game_object["height"],
-                           transfer_hex_to_rgb(game_object[COLOR]), scale)
+            self.draw_rect(
+                game_object["x"] + bias_x, game_object["y"] + bias_y, game_object["width"],
+                game_object["height"],
+                transfer_hex_to_rgba(game_object[COLOR]), scale)
 
         elif game_object[TYPE] == POLYGON:
-            self.draw_polygon(game_object["points"], transfer_hex_to_rgb(game_object[COLOR]), bias_x, bias_y, scale)
+            self.draw_polygon(game_object["points"], transfer_hex_to_rgba(game_object[COLOR]), bias_x, bias_y, scale)
 
         elif game_object[TYPE] == TEXT:
-            self.draw_text(game_object["content"], game_object["font-style"],
-                           game_object["x"] + bias_x, game_object["y"] + bias_y,
-                           transfer_hex_to_rgb(game_object[COLOR]),
-                           scale)
+            self.draw_text(
+                game_object["content"], game_object["font-style"],
+                game_object["x"] + bias_x, game_object["y"] + bias_y,
+                transfer_hex_to_rgba(game_object[COLOR]),
+                scale)
         elif game_object[TYPE] == LINE:
-            self.draw_line(game_object["x1"] + bias_x, game_object["y1"] + bias_y, game_object["x2"] + bias_x,
-                           game_object["y2"] + bias_y,
-                           game_object["width"], game_object[COLOR], scale)
+            self.draw_line(
+                game_object["x1"] + bias_x, game_object["y1"] + bias_y,
+                game_object["x2"] + bias_x, game_object["y2"] + bias_y,
+                game_object["width"],
+                transfer_hex_to_rgba(game_object[COLOR]), scale)
 
         else:
             pass
@@ -232,20 +254,23 @@
         self.screen.blit(rotated_img, rect)
 
     def draw_rect(self, x: int, y: int, width: int, height: int, color, scale=1):
-        pygame.draw.rect(self.screen, color,
-                         pygame.Rect(x * scale + scale_bias_of_coordinate(self.width, scale),
-                                     y * scale + scale_bias_of_coordinate(self.height, scale),
-                                     width * scale,
-                                     height * scale))
+        pygame.draw.rect(
+            self.screen, color,
+            pygame.Rect(x * scale + scale_bias_of_coordinate(self.width, scale),
+                        y * scale + scale_bias_of_coordinate(self.height, scale),
+                        width * scale,
+                        height * scale))
+        # transparent_surface = pygame.Surface((width * scale, height * scale), pygame.SRCALPHA)
+        # transparent_surface.fill(color)
+        #
+        # self.screen.blit(transparent_surface,  (x * scale + scale_bias_of_coordinate(self.width, scale),
+        #                          y * scale + scale_bias_of_coordinate(self.height, scale)))
 
     def draw_line(self, x1, y1, x2, y2, width, color, scale=1):
         # TODO revise sharper
         offset_width = scale_bias_of_coordinate(self.width, scale)
         offset_height = scale_bias_of_coordinate(self.height, scale)
-<<<<<<< HEAD
-        pygame.draw.line(self.screen, color, (x1 * scale + offset_width, y1 * scale + offset_height),
-                         (x2 * scale + offset_width, y2 * scale + offset_height), int(width * scale))
-=======
+
         import pygame.gfxdraw
         # pygame.gfxdraw.line(
         #     self.screen,
@@ -260,7 +285,6 @@
             (x2 * scale + offset_width, y2 * scale + offset_height),
             1
         )
->>>>>>> 39aafe89
         # if scale != 1:
         #
         #     offset_width = scale_bias_of_coordinate(self.width, scale)
@@ -273,11 +297,7 @@
     def draw_polygon(self, points, color, bias_x=0, bias_y=0, scale=1):
         vertices = []
         for p in points:
-<<<<<<< HEAD
-            vertices.append(((p["x"] + bias_x) * scale + scale_bias_of_coordinate(self.width, scale),
-                             (p["y"] + bias_y) * scale + scale_bias_of_coordinate(self.height, scale)))
-        pygame.draw.polygon(self.screen, color, vertices)
-=======
+
             vertices.append((
                 (p["x"] + bias_x) * scale + scale_bias_of_coordinate(self.width, scale),
                 (p["y"] + bias_y) * scale + scale_bias_of_coordinate(self.height, scale)
@@ -297,7 +317,6 @@
         #     vertices,
         #     color
         # )
->>>>>>> 39aafe89
 
     def draw_text(self, text, font_style, x, y, color, scale=1):
         if font_style in self.font.keys():
